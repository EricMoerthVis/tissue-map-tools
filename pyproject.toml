[project]
name = "tissue-map-tools"
version = "0.1.0"
description = "Utilities for working with tissue maps and 3D spatial omics in Python, with a focus on mesh processing and visualization."
readme = "README.md"
authors = [
    { name = "Eric Moerth", email = "ericmoerth@g.harvard.edu" },
    { name = "Luca Marconato", email = "luca.marconato@embl.de" }
]
requires-python = ">=3.11"
dependencies = [
    "zmesh>=1.0.0",
    "trimesh",
    "pyfqmr",
    "anywidget>=0.9.18",
    "connected-components-3d>=3.23.0",
    "fast-simplification>=0.1.9",
    "ipywidgets>=8.1.6",
    "jupyterlab>=3",
    "meshio>=5.3.5",
    "ome-types>=0.6.0",
    "ome-zarr==0.10.3",
    "open3d>=0.19.0",
    "pymeshfix>=0.17.0",
    "pyvista[all,trame]>=0.44.2",
    "scikit-learn>=1.6.1",
    "tifffile>=2025.3.30",
    "trame-jupyter-extension>=2.1.4",
    "watchfiles>=1.0.5",
    "zarr>=2.18.7",
    "cloud-volume>=12.3.1",
<<<<<<< HEAD
    "xarray>=2025.4.0",
=======
    "xarray>=2024.9.0",
    "vedo>=2025.5.4",
>>>>>>> 660086f5
]

[dependency-groups]
extra = [
    "igneous-pipeline>=4.30.0",
    "task-queue>=2.14.2",
]
examples = [
    "dirhash>=0.5.0",
    "neuroglancer>=2.40.1",
    "napari-spatialdata>=0.5.5",
    "spatialdata>=0.4.0",
    "napari>=0.6.1",
    "devtools>=0.12.2",
    "pyqt5>=5.15.11",
    "fiona>=1.10.1",
]
dev = [
    "pre-commit>=4.2.0",
]
test = [
    "pytest"
]

[tool.uv]
default-groups = ["examples", "dev", "test"]

[build-system]
requires = ["hatchling"]
build-backend = "hatchling.build"<|MERGE_RESOLUTION|>--- conflicted
+++ resolved
@@ -29,12 +29,8 @@
     "watchfiles>=1.0.5",
     "zarr>=2.18.7",
     "cloud-volume>=12.3.1",
-<<<<<<< HEAD
-    "xarray>=2025.4.0",
-=======
     "xarray>=2024.9.0",
     "vedo>=2025.5.4",
->>>>>>> 660086f5
 ]
 
 [dependency-groups]
