import webbrowser

import warnings
import napari
import neuroglancer
from cloudvolume import CloudVolume
from cloudvolume.datasource.precomputed.sharding import (
    ShardReader,
    ShardingSpecification,
)
from pathlib import Path
from numpy.random import default_rng
import numpy as np

RNG = default_rng(42)


def view_precomputed_in_neuroglancer(
    data_path: str,
    layer_name: str | None = None,
    mesh_layer_name: str | None = None,
    mesh_ids: list[int] | None = None,
    show_meshes: bool = True,
    port: int = 10001,
    viewer: neuroglancer.Viewer | None = None,
    open_browser: bool = True,
    host_local_data: bool = True,
) -> neuroglancer.Viewer:
    if viewer is None:
        viewer = neuroglancer.Viewer()

    cv = CloudVolume(cloudpath=data_path)
    data_type = cv.info["type"]
    # layer_name = layer_name if layer_name is not None else Path(cv.layerpath).name
    layer_name = layer_name if layer_name is not None else cv.info["scales"][0]["key"]

    if viewer is None:
        viewer = neuroglancer.Viewer()
    url = f"precomputed://http://localhost:{port}"
    cv
    with viewer.txn() as s:
        if data_type == "image":
            s.layers[layer_name] = neuroglancer.ImageLayer(
                source=url,
            )
        elif data_type == "segmentation":
            s.layers[layer_name] = neuroglancer.SegmentationLayer(
                source=url,
            )
        else:
            raise ValueError(f"Unsupported data type: {data_type}")

        if show_meshes:
            if "mesh" in cv.meta.info:
                mesh_subpath = cv.meta.info["mesh"]
                mesh_layer_name = mesh_layer_name if mesh_layer_name else mesh_subpath
                if mesh_ids is None:
                    mesh_path = Path(data_path) / mesh_layer_name
                    meta = cv.mesh.meta
                    cache = cv.mesh.cache
                    data = cv.mesh.meta.info["sharding"]
                    data["type"] = data["@type"]
                    del data["@type"]
                    sharding_specification = ShardingSpecification(**data)
                    shard_reader = ShardReader(
                        meta=meta, cache=cache, spec=sharding_specification
                    )
                    # list all shard files
                    shard_files = [f for f in mesh_path.glob("*.shard")]
                    mesh_ids = []
                    for shard_file in shard_files:
                        ids = shard_reader.list_labels(shard_file)
                        ids = [int(id) for id in ids]
                        mesh_ids.extend(ids)

                s.layers[mesh_layer_name] = neuroglancer.SegmentationLayer(
                    source=url + f"/{mesh_subpath}",
                    segments=mesh_ids,
                )

    if open_browser:
        webbrowser.open(url=viewer.get_viewer_url(), new=2)
    if host_local_data:
        cv.viewer(port=port)

    return viewer


def view_precomputed_in_napari(
    data_path: str,
    layer_name: str | None = None,
    mesh_layer_name: str | None = None,
    mesh_ids: list[int] | None = None,
    show_raster: bool = False,
    show_meshes: bool = True,
    show_axes: bool = True,
    viewer: napari.Viewer | None = None,
    open: bool = True,
):
    if viewer is None:
        viewer = napari.Viewer(ndisplay=3)

    cv = CloudVolume(data_path)
    layer_name = layer_name if layer_name is not None else cv.info["scales"][0]["key"]

    if show_raster:
        raster = cv.to_dask()
        if raster.ndim != 4:
            raise ValueError(
                f"Expected raster to have 4 dimensions (z, y, x, c), got {raster.ndim}."
            )
        # convert from zyxc to czyx
        raster = raster.transpose(3, 0, 1, 2)
        type = cv.meta.info["type"]
        zyx_scale_factors = cv.meta.info["scales"][0]["resolution"]
        affine = np.diag(zyx_scale_factors + [1])
        if type == "image":
            viewer.add_image(
                raster,
                name=layer_name,
                colormap="gray",
                affine=affine,
            )
        elif type == "segmentation":
            viewer.add_labels(
                raster,
                name=layer_name,
                affine=affine,
            )
        else:
            raise ValueError(f"Unsupported data type: {type}")

    if show_meshes:
        if mesh_ids is None:
            raise NotImplementedError("mesh_ids must be provided for mesh layers.")

<<<<<<< HEAD
        meshes = cv.mesh.get(segids=mesh_ids)
=======
        mesh_layer_name = mesh_layer_name if mesh_layer_name else cv.info["mesh"]

        meshes = cv.mesh.get(segids=mesh_ids[1:])
>>>>>>> 660086f5

        random_colors = RNG.random((len(unique_labels) + 1, 3))

        data_mins_xyz: list[float] = []
        data_maxs_xyz: list[float] = []
        for mesh_id in mesh_ids:
            if mesh_id == 0:
                continue
            mesh = meshes[mesh_id]
            vertices = mesh.vertices
            faces = mesh.faces
            vertex_colors = np.full((len(vertices), 3), random_colors[mesh_id])
            values = np.full(len(vertices), mesh_id)
            surface = (vertices, faces, values)
            viewer.add_surface(
                surface,
                vertex_colors=vertex_colors,
                name=f"{mesh_layer_name}_{mesh_id}",
            )

            if show_axes:
                mins, maxs = np.min(vertices, axis=0), np.max(vertices, axis=0)
                if not data_mins_xyz:
                    data_mins_xyz = mins.tolist()
                    data_maxs_xyz = maxs.tolist()
                else:
                    data_mins_xyz = np.minimum(data_mins_xyz, mins).tolist()
                    data_maxs_xyz = np.maximum(data_maxs_xyz, maxs).tolist()

    if show_axes and data_maxs_xyz:
        if not show_meshes:
            warnings.warn(
                "Currently show_axes is only supported when show_meshes is True."
            )
        viewer.add_vectors(
            [
                # z axis
                [
                    [0, 0, 0],
                    [0, 0, data_maxs_xyz[2] - data_mins_xyz[2]],
                ],
                # y axis
                [
                    [0, 0, 0],
                    [0, data_maxs_xyz[1] - data_mins_xyz[1], 0],
                ],
                # x axis
                [
                    [0, 0, 0],
                    [data_maxs_xyz[0] - data_mins_xyz[0], 0, 0],
                ],
            ],
            # vectors,
            edge_color=["blue", "green", "red"],
            edge_width=5000,
            name="xyz axes (rgb)",
        )

    if open:
        napari.run()


if __name__ == "__main__":
    # fmt: off
<<<<<<< HEAD
    unique_labels = [
        0, 1, 2, 3, 4, 5, 6, 7, 8, 9, 10, 11, 12, 13, 14, 15, 16, 17, 18, 19, 20, 21,
        22, 23, 24
    ]
    # remove the background
    unique_labels.remove(0)
    # fmt: on
    viewer = view_precomputed_in_neuroglancer(
        data_path="../../out/20_1_gloms_precomputed",
        # data_path="../../out/20_1_gloms_precomputed_multiscale",
        mesh_layer_name="mesh_mip_0_err_40",
        mesh_ids=unique_labels,
    )
    # viewer = view_precomputed_in_napari(
    #     data_path="../../out/20_1_gloms_precomputed",
    #     mesh_layer_name="glom",
    #     # show_raster=True,
    #     show_meshes=True,
=======
    # unique_labels = [
    #     0, 1, 2, 3, 4, 5, 6, 7, 8, 9, 10, 11, 12, 13, 14, 15, 16, 17, 18, 19, 20, 21,
    #     22, 23, 24,
    # ]
    # fmt: on
    # viewer = view_precomputed_in_neuroglancer(
    #     data_path="../../out/20_1_gloms_precomputed",
    #     mesh_layer_name="mesh_mip_0_err_40",
    #     mesh_ids=unique_labels,
    # )
    # viewer = view_precomputed_in_napari(
    #     data_path="../../out/20_1_gloms_precomputed",
    #     mesh_layer_name="glom",
    #     mesh_ids=unique_labels,
    # )
    unique_labels = np.arange(5929).astype(int).tolist()
    viewer = view_precomputed_in_neuroglancer(
        data_path="/Users/macbook/Desktop/moffitt_precomputed",
        mesh_ids=unique_labels,
    )
    # unique_labels = np.arange(100).astype(int).tolist()
    # viewer = view_precomputed_in_napari(
    #     data_path="/Users/macbook/Desktop/moffitt_precomputed",
>>>>>>> 660086f5
    #     mesh_ids=unique_labels,
    # )<|MERGE_RESOLUTION|>--- conflicted
+++ resolved
@@ -134,13 +134,9 @@
         if mesh_ids is None:
             raise NotImplementedError("mesh_ids must be provided for mesh layers.")
 
-<<<<<<< HEAD
-        meshes = cv.mesh.get(segids=mesh_ids)
-=======
         mesh_layer_name = mesh_layer_name if mesh_layer_name else cv.info["mesh"]
 
         meshes = cv.mesh.get(segids=mesh_ids[1:])
->>>>>>> 660086f5
 
         random_colors = RNG.random((len(unique_labels) + 1, 3))
 
@@ -205,26 +201,6 @@
 
 if __name__ == "__main__":
     # fmt: off
-<<<<<<< HEAD
-    unique_labels = [
-        0, 1, 2, 3, 4, 5, 6, 7, 8, 9, 10, 11, 12, 13, 14, 15, 16, 17, 18, 19, 20, 21,
-        22, 23, 24
-    ]
-    # remove the background
-    unique_labels.remove(0)
-    # fmt: on
-    viewer = view_precomputed_in_neuroglancer(
-        data_path="../../out/20_1_gloms_precomputed",
-        # data_path="../../out/20_1_gloms_precomputed_multiscale",
-        mesh_layer_name="mesh_mip_0_err_40",
-        mesh_ids=unique_labels,
-    )
-    # viewer = view_precomputed_in_napari(
-    #     data_path="../../out/20_1_gloms_precomputed",
-    #     mesh_layer_name="glom",
-    #     # show_raster=True,
-    #     show_meshes=True,
-=======
     # unique_labels = [
     #     0, 1, 2, 3, 4, 5, 6, 7, 8, 9, 10, 11, 12, 13, 14, 15, 16, 17, 18, 19, 20, 21,
     #     22, 23, 24,
@@ -232,7 +208,15 @@
     # fmt: on
     # viewer = view_precomputed_in_neuroglancer(
     #     data_path="../../out/20_1_gloms_precomputed",
+    #     # data_path="../../out/20_1_gloms_precomputed_multiscale",
     #     mesh_layer_name="mesh_mip_0_err_40",
+    #     mesh_ids=unique_labels,
+    # )
+    # viewer = view_precomputed_in_napari(
+    #     data_path="../../out/20_1_gloms_precomputed",
+    #     mesh_layer_name="glom",
+    #     # show_raster=True,
+    #     show_meshes=True,
     #     mesh_ids=unique_labels,
     # )
     # viewer = view_precomputed_in_napari(
@@ -248,6 +232,5 @@
     # unique_labels = np.arange(100).astype(int).tolist()
     # viewer = view_precomputed_in_napari(
     #     data_path="/Users/macbook/Desktop/moffitt_precomputed",
->>>>>>> 660086f5
     #     mesh_ids=unique_labels,
     # )